--- conflicted
+++ resolved
@@ -45,15 +45,7 @@
 static char *cvsid = "$Header$";
 
 #include <spro.h>
-<<<<<<< HEAD
-
-extern char *optarg;
-extern int optind, opterr, optopt;
-#define _GNU_SOURCE
-#include <getopt.h>
-=======
 #include <gggetopt.h>
->>>>>>> ab46a31b
 
 #define BUFSIZE 10000
 
