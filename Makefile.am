#############################################################################
##                                                                         ##
##                               Makefile.am                               ##
##                                                                         ##
##                               SPro toolkit                              ##
##                                                                         ##
## Guig                                                    Fri Jul  5 2002 ##
## ----------------------------------------------------------------------- ##
## 
##    $Author: guig $
##    $Date: 2010-11-09 16:57:22 +0100 (Tue, 09 Nov 2010) $
##    $Revision: 151 $
## 
##  
##    Copyright (C) 1997-2010 Guillaume Gravier (guig@irisa.fr)
## 
##    Permission is hereby granted, free of charge, to any person
##    obtaining a copy of this software and associated documentation
##    files (the "Software"), to deal in the Software without
##    restriction, including without limitation the rights to use, copy,
##    modify, merge, publish, distribute, sublicense, and/or sell copies
##    of the Software, and to permit persons to whom the Software is
##    furnished to do so, subject to the following conditions:
## 
##    The above copyright notice and this permission notice shall be
##    included in all copies or substantial portions of the Software.
## 
##    THE SOFTWARE IS PROVIDED "AS IS", WITHOUT WARRANTY OF ANY KIND,
##    EXPRESS OR IMPLIED, INCLUDING BUT NOT LIMITED TO THE WARRANTIES OF
##    MERCHANTABILITY, FITNESS FOR A PARTICULAR PURPOSE AND
##    NONINFRINGEMENT. IN NO EVENT SHALL THE AUTHORS OR COPYRIGHT HOLDERS
##    BE LIABLE FOR ANY CLAIM, DAMAGES OR OTHER LIABILITY, WHETHER IN AN
##    ACTION OF CONTRACT, TORT OR OTHERWISE, ARISING FROM, OUT OF OR IN
##    CONNECTION WITH THE SOFTWARE OR THE USE OR OTHER DEALINGS IN THE
##    SOFTWARE.
## 

## The foreign option disables checks for GNU specific files such as README, NEWS...
AUTOMAKE_OPTIONS = 1.4 foreign

ACLOCAL_AMFLAGS = -I auxdir

LDADD    = -lm -L. -lspro @sphere_lib@
INCLUDES = @sphere_include@

include_HEADERS = spro.h
lib_LIBRARIES = libspro.a
<<<<<<< HEAD
noinst_HEADERS = getopt.h
pkginclude_HEADERS = spro/system.h spro/sptables.h
=======
noinst_HEADERS = gggetopt.h
>>>>>>> ab46a31b

libspro_a_SOURCES = spro.h sig.c spf.c header.c misc.c lpc.c convert.c fft.c

bin_PROGRAMS = scopy slpc slpcep sfbank sfbcep splp
noinst_PROGRAMS = scompare

scopy_SOURCES = scopy.c gggetopt.c
scopy_DEPENDENCIES = libspro.a

slpc_SOURCES = slpc.c gggetopt.c
slpc_DEPENDENCIES = libspro.a

slpcep_SOURCES = slpcep.c gggetopt.c
slpcep_DEPENDENCIES = libspro.a

sfbank_SOURCES = sfbank.c gggetopt.c
sfbank_DEPENDENCIES = libspro.a

sfbcep_SOURCES = sfbcep.c gggetopt.c
sfbcep_DEPENDENCIES = libspro.a

splp_SOURCES = splp.c gggetopt.c
splp_DEPENDENCIES = libspro.a

scompare_SOURCES = scompare.c gggetopt.c
scompare_DEPENDENCIES = libspro.a

SUBDIRS = doc auxdir test
EXTRA_DIST = README INSTALL COPYING CHANGES autogen.sh<|MERGE_RESOLUTION|>--- conflicted
+++ resolved
@@ -45,12 +45,8 @@
 
 include_HEADERS = spro.h
 lib_LIBRARIES = libspro.a
-<<<<<<< HEAD
-noinst_HEADERS = getopt.h
+noinst_HEADERS = gggetopt.h
 pkginclude_HEADERS = spro/system.h spro/sptables.h
-=======
-noinst_HEADERS = gggetopt.h
->>>>>>> ab46a31b
 
 libspro_a_SOURCES = spro.h sig.c spf.c header.c misc.c lpc.c convert.c fft.c
 
