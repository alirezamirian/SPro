--- conflicted
+++ resolved
@@ -33,7 +33,7 @@
    ACTION OF CONTRACT, TORT OR OTHERWISE, ARISING FROM, OUT OF OR IN
    CONNECTION WITH THE SOFTWARE OR THE USE OR OTHER DEALINGS IN THE
    SOFTWARE.
-*/
+ */
 
 /*
  * Copy a data file doing the specified convertions. Also do file format
@@ -73,15 +73,7 @@
 #define _scopy_c_
 
 #include <spro.h>
-<<<<<<< HEAD
-
-extern char *optarg;
-extern int optind, opterr, optopt;
-#define _GNU_SOURCE
-#include <getopt.h>
-=======
 #include <gggetopt.h>
->>>>>>> ab46a31b
 
 static char *cvsid = "$Id: scopy.c 151 2010-11-09 15:57:22Z guig $";
 
@@ -501,7 +493,7 @@
   for (i = 0; i < p->header->nfields; i++)
     fprintf(stdout, "%s = %s\n", p->header->field[i].name, p->header->field[i].value);
   
-  fprintf(stdout, "frame_rate = %f\n", p->Fs);
+  fprintf(stdout, "frame_rate = %.2f\n", p->Fs);
 
   sp_flag_to_str(p->iflag, s);
   fprintf(stdout, "input_dimension = %-3hu\n", p->idim);
