--- conflicted
+++ resolved
@@ -42,15 +42,7 @@
 #define _slpc_c_
 
 #include <spro.h>
-<<<<<<< HEAD
-
-extern char *optarg;
-extern int optind, opterr, optopt;
-#define _GNU_SOURCE
-#include <getopt.h>
-=======
 #include <gggetopt.h>
->>>>>>> ab46a31b
 
 static char *cvsid = "$Id: slpc.c 151 2010-11-09 15:57:22Z guig $";
 
